--- conflicted
+++ resolved
@@ -4,6 +4,7 @@
 import com.codahale.metrics.Timer;
 import io.appform.dropwizard.sharding.dao.RelationalDao;
 import io.appform.dropwizard.sharding.dao.operations.Save;
+import io.appform.dropwizard.sharding.dao.operations.lockedcontext.LockAndExecute;
 import io.appform.dropwizard.sharding.dao.testdata.entities.RelationalEntity;
 import io.appform.dropwizard.sharding.execution.TransactionExecutionContext;
 import lombok.val;
@@ -102,23 +103,13 @@
         assertEquals(entityOpMetricData, transactionMetricObserver.getEntityOpMetricCache().get(EntityOpMetricKey.builder()
                 .entityClass(context.getEntityClass())
                 .daoClass(context.getDaoClass())
-                .lockedContextMode(context.getLockedContextMode())
-                .opType(context.getOpType())
+                .lockedContextMode(context.getOpContext() instanceof LockAndExecute ?
+                    ((LockAndExecute)context.getOpContext()).getMode().name() : null)
+                .opType(context.getCommandName())
                 .build()));
 
         assertEquals(1, transactionMetricObserver.getShardMetricCache().size());
         assertEquals(shardMetricData, transactionMetricObserver.getShardMetricCache().get(context.getShardName()));
-<<<<<<< HEAD
-
-        assertEquals(1, transactionMetricObserver.getDaoMetricPrefixCache().size());
-        assertEquals(daoMetricPrefix,
-                transactionMetricObserver.getDaoMetricPrefixCache().get(context.getDaoClass()));
-
-        assertEquals(1, transactionMetricObserver.getDaoToOpTypeMetricCache().size());
-        assertEquals(daoMetricData,
-                transactionMetricObserver.getDaoToOpTypeMetricCache().get(daoMetricPrefix).get(context.getCommandName()));
-=======
->>>>>>> 52f14cfd
     }
 
     private void validateMetrics(final MetricData entityOpMetricData,
