/*
 * Copyright 2016 Santanu Sinha <santanu.sinha@gmail.com>
 *
 * Licensed under the Apache License, Version 2.0 (the "License");
 * you may not use this file except in compliance with the License.
 * You may obtain a copy of the License at
 *
 * http://www.apache.org/licenses/LICENSE-2.0
 *
 * Unless required by applicable law or agreed to in writing, software
 * distributed under the License is distributed on an "AS IS" BASIS,
 * WITHOUT WARRANTIES OR CONDITIONS OF ANY KIND, either express or implied.
 * See the License for the specific language governing permissions and
 * limitations under the License.
 *
 */

package io.appform.dropwizard.sharding.dao;

import com.google.common.collect.ImmutableList;
import com.google.common.collect.ImmutableMap;
import com.google.common.collect.Lists;
import io.appform.dropwizard.sharding.ShardInfoProvider;
import io.appform.dropwizard.sharding.config.ShardingBundleOptions;
import io.appform.dropwizard.sharding.dao.interceptors.TimerObserver;
import io.appform.dropwizard.sharding.dao.listeners.LoggingListener;
import io.appform.dropwizard.sharding.dao.testdata.entities.Audit;
import io.appform.dropwizard.sharding.dao.testdata.entities.Phone;
import io.appform.dropwizard.sharding.dao.testdata.entities.TestEntity;
import io.appform.dropwizard.sharding.dao.testdata.entities.Transaction;
import io.appform.dropwizard.sharding.observers.internal.ListenerTriggeringObserver;
import io.appform.dropwizard.sharding.sharding.BalancedShardManager;
import io.appform.dropwizard.sharding.sharding.ShardManager;
import io.appform.dropwizard.sharding.sharding.impl.ConsistentHashBucketIdExtractor;
import io.appform.dropwizard.sharding.utils.ShardCalculator;
import lombok.val;
import org.hibernate.SessionFactory;
import org.hibernate.boot.registry.StandardServiceRegistry;
import org.hibernate.boot.registry.StandardServiceRegistryBuilder;
import org.hibernate.cfg.Configuration;
import org.hibernate.criterion.DetachedCriteria;
import org.hibernate.criterion.Restrictions;
import org.junit.jupiter.api.AfterEach;
import org.junit.jupiter.api.BeforeEach;
import org.junit.jupiter.api.Test;

import java.util.List;
import java.util.Optional;
import java.util.UUID;

import static org.junit.jupiter.api.Assertions.assertEquals;
import static org.junit.jupiter.api.Assertions.assertFalse;
import static org.junit.jupiter.api.Assertions.assertNotNull;
import static org.junit.jupiter.api.Assertions.assertNull;
import static org.junit.jupiter.api.Assertions.assertTrue;

public class LookupDaoTest {

    private List<SessionFactory> sessionFactories = Lists.newArrayList();
    private LookupDao<TestEntity> lookupDao;
    private LookupDao<Phone> phoneDao;
    private RelationalDao<Transaction> transactionDao;
    private RelationalDao<Audit> auditDao;

    private SessionFactory buildSessionFactory(String dbName) {
        Configuration configuration = new Configuration();
        configuration.setProperty("hibernate.dialect",
                "org.hibernate.dialect.H2Dialect");
        configuration.setProperty("hibernate.connection.driver_class",
                "org.h2.Driver");
        configuration.setProperty("hibernate.connection.url", "jdbc:h2:mem:" + dbName);
        configuration.setProperty("hibernate.hbm2ddl.auto", "create");
        configuration.setProperty("hibernate.current_session_context_class", "managed");
        configuration.setProperty("hibernate.show_sql", "true");
        configuration.setProperty("hibernate.format_sql", "true");
        configuration.addAnnotatedClass(TestEntity.class);
        configuration.addAnnotatedClass(Phone.class);
        configuration.addAnnotatedClass(Transaction.class);
        configuration.addAnnotatedClass(Audit.class);

        StandardServiceRegistry serviceRegistry
                = new StandardServiceRegistryBuilder().applySettings(
                        configuration.getProperties())
                .build();
        return configuration.buildSessionFactory(serviceRegistry);
    }

    @BeforeEach
    public void before() {
        for (int i = 0; i < 2; i++) {
            sessionFactories.add(buildSessionFactory(String.format("db_%d", i)));
        }
        final ShardManager shardManager = new BalancedShardManager(sessionFactories.size());
        final ShardCalculator<String> shardCalculator = new ShardCalculator<>(shardManager,
                new ConsistentHashBucketIdExtractor<>(
                        shardManager));
        final ShardingBundleOptions shardingOptions = new ShardingBundleOptions();
        final ShardInfoProvider shardInfoProvider = new ShardInfoProvider("default");
        val observer = new TimerObserver(new ListenerTriggeringObserver().addListener(new LoggingListener()));
        lookupDao = new LookupDao<>(sessionFactories, TestEntity.class, shardCalculator, shardingOptions,
                shardInfoProvider, observer);
        phoneDao = new LookupDao<>(sessionFactories, Phone.class, shardCalculator, shardingOptions,
<<<<<<< HEAD
                                   shardInfoProvider, observer);
        transactionDao = new RelationalDao<>(sessionFactories, Transaction.class, shardCalculator, shardingOptions,
                                             shardInfoProvider, observer);
        auditDao = new RelationalDao<>(sessionFactories, Audit.class, shardCalculator, shardingOptions,
                                       shardInfoProvider, observer);
=======
                shardInfoProvider, observer);
        transactionDao = new RelationalDao<>(sessionFactories, Transaction.class, shardCalculator,
                shardInfoProvider, observer);
        auditDao = new RelationalDao<>(sessionFactories, Audit.class, shardCalculator,
                shardInfoProvider, observer);
>>>>>>> 927636bb
    }

    @AfterEach
    public void after() {
        sessionFactories.forEach(SessionFactory::close);
    }

    @Test
    public void testSave() throws Exception {
        TestEntity testEntity = TestEntity.builder()
                .externalId("testId")
                .text("Some Text")
                .build();
        lookupDao.save(testEntity);

        assertEquals(true, lookupDao.exists("testId"));
        assertEquals(false, lookupDao.exists("testId1"));
        Optional<TestEntity> result = lookupDao.get("testId");
        assertEquals("Some Text",
                result.get()
                        .getText());

        testEntity.setText("Some New Text");
        lookupDao.save(testEntity);
        result = lookupDao.get("testId");
        assertEquals("Some New Text",
                result.get()
                        .getText());

        boolean updateStatus = lookupDao.update("testId", entity -> {
            if (entity.isPresent()) {
                TestEntity e = entity.get();
                e.setText("Updated text");
                return e;
            }
            return null;
        });

        assertTrue(updateStatus);
        result = lookupDao.get("testId");
        assertEquals("Updated text",
                result.get()
                        .getText());

        updateStatus = lookupDao.update("testIdxxx", entity -> {
            if (entity.isPresent()) {
                TestEntity e = entity.get();
                e.setText("Updated text");
                return e;
            }
            return null;
        });

        assertFalse(updateStatus);
    }

    @Test
    public void testScatterGather() throws Exception {
        List<TestEntity> results = lookupDao.scatterGather(DetachedCriteria.forClass(TestEntity.class)
                .add(Restrictions.eq("externalId", "testId")));
        assertTrue(results.isEmpty());

        TestEntity testEntity = TestEntity.builder()
                .externalId("testId")
                .text("Some Text")
                .build();
        lookupDao.save(testEntity);
        results = lookupDao.scatterGather(DetachedCriteria.forClass(TestEntity.class)
                .add(Restrictions.eq("externalId", "testId")));
        assertFalse(results.isEmpty());
        assertEquals("Some Text",
                results.get(0)
                        .getText());
    }

    @Test
    public void testListGetQuery() throws Exception {
        List<String> lookupKeys = Lists.newArrayList();
        lookupKeys.add("testId1");
        List<TestEntity> results = lookupDao.get(lookupKeys);
        assertTrue(results.isEmpty());

        TestEntity testEntity1 = TestEntity.builder()
                .externalId("testId1")
                .text("Some Text 1")
                .build();
        lookupDao.save(testEntity1);
        results = lookupDao.get(lookupKeys);
        assertFalse(results.isEmpty());
        assertEquals(1, results.size());
        assertEquals("Some Text 1",
                results.get(0)
                        .getText());

        TestEntity testEntity2 = TestEntity.builder()
                .externalId("testId2")
                .text("Some Text 2")
                .build();
        lookupDao.save(testEntity2);
        lookupKeys.add("testId2");
        results = lookupDao.get(lookupKeys);
        assertFalse(results.isEmpty());
        assertEquals(2, results.size());
    }

    @Test
    public void testUpdateUsingNamedQueryRowUpdated() throws Exception {
        val id = UUID.randomUUID().toString();
        val testEntity = TestEntity.builder()
                .externalId(id)
                .text(UUID.randomUUID().toString())
                .build();
        lookupDao.save(testEntity);

        val newText = UUID.randomUUID().toString();
        int rowsUpdated = lookupDao.updateUsingQuery(id, UpdateOperationMeta.builder()
                .queryName("testTextUpdateQuery")
                .params(ImmutableMap.of("externalId", id,
                        "text", newText))
                .build());
        assertEquals(1, rowsUpdated);

        val persistedEntity = lookupDao.get(id).orElse(null);
        assertNotNull(persistedEntity);
        assertEquals(newText, persistedEntity.getText());
    }

    @Test
    public void testUpdateUsingNamedQueryNoRowUpdated() throws Exception {
        val id = UUID.randomUUID().toString();
        val testEntity = TestEntity.builder()
                .externalId(id)
                .text(UUID.randomUUID().toString())
                .build();
        lookupDao.save(testEntity);

        val newText = UUID.randomUUID().toString();
        int rowsUpdated = lookupDao.updateUsingQuery(id, UpdateOperationMeta.builder()
                .queryName("testTextUpdateQuery")
                .params(ImmutableMap.of("externalId", UUID.randomUUID().toString(),
                        "text", newText))
                .build());
        assertEquals(0, rowsUpdated);

        val persistedEntity = lookupDao.get(id).orElse(null);
        assertNotNull(persistedEntity);
        assertEquals(testEntity.getText(), persistedEntity.getText());
    }

    @Test
    public void testSaveInParentBucket() throws Exception {
        final String phoneNumber = "9830968020";

        Phone phone = Phone.builder()
                .phone(phoneNumber)
                .build();

        Phone savedPhone = phoneDao.save(phone)
                .get();

        Transaction transaction = Transaction.builder()
                .transactionId("testTxn")
                .to("9830703153")
                .amount(100)
                .phone(savedPhone)
                .build();

        transactionDao.save(savedPhone.getPhone(), transaction)
                .get();
        {
            Transaction resultTx = transactionDao.get(phoneNumber, "testTxn")
                    .get();
            assertEquals(phoneNumber,
                    resultTx.getPhone()
                            .getPhone());
            assertTrue(transactionDao.exists(phoneNumber, "testTxn"));
            assertFalse(transactionDao.exists(phoneNumber, "testTxn1"));
        }
        {
            Optional<Transaction> resultTx = transactionDao.get(phoneNumber, "testTxn1");
            assertFalse(resultTx.isPresent());
        }
        saveAudit(phoneNumber, "testTxn", "Started");
        saveAudit(phoneNumber, "testTxn", "Underway");
        saveAudit(phoneNumber, "testTxn", "Completed");

        assertEquals(3, auditDao.count(phoneNumber, DetachedCriteria.forClass(Audit.class)
                .add(Restrictions.eq("transaction.transactionId", "testTxn"))));

        List<Audit> audits = auditDao.select(phoneNumber, DetachedCriteria.forClass(Audit.class)
                .add(Restrictions.eq("transaction.transactionId", "testTxn")), 0, 10);
        assertEquals("Started",
                audits.get(0)
                        .getText());

    }

    private void saveAudit(String phone, String transaction, String text) throws Exception {
        auditDao.save(phone, Audit.builder()
                .text(text)
                .transaction(Transaction.builder()
                        .transactionId(transaction)
                        .build())
                .build());
    }

    @Test
    public void testHierarchy() throws Exception {
        final String phoneNumber = "9986032019";
        saveHierarchy(phoneNumber);
        saveHierarchy("9986402019");

        List<Audit> audits = auditDao.select(phoneNumber, DetachedCriteria.forClass(Audit.class)
                .add(Restrictions.eq("transaction.transactionId", "newTxn-" + phoneNumber)), 0, 10);

        assertEquals(2, audits.size());

        List<Audit> allAudits = auditDao.scatterGather(DetachedCriteria.forClass(Audit.class), 0, 10);
        assertEquals(4, allAudits.size());
    }


    private void saveHierarchy(String phone) throws Exception {

        Transaction transaction = Transaction.builder()
                .transactionId("newTxn-" + phone)
                .amount(100)
                .to("9986402019")
                .build();

        Audit started = Audit.builder()
                .text("Started")
                .transaction(transaction)
                .build();

        Audit completed = Audit.builder()
                .text("Completed")
                .transaction(transaction)
                .build();

        transaction.setAudits(ImmutableList.of(started, completed));

        transactionDao.save(phone, transaction);
    }

    @Test
    public void deleteTest() throws Exception {
        TestEntity testEntity = TestEntity.builder()
                .externalId("testId")
                .text("Some Text")
                .build();
        lookupDao.save(testEntity);
        assertNotNull(lookupDao.get("testId")
                .orElse(null));
        assertTrue(lookupDao.delete("testId"));
        assertNull(lookupDao.get("testId")
                                  .orElse(null));
    }

    @Test
    public void testCount() throws Exception {
        DetachedCriteria criteria = DetachedCriteria.forClass(TestEntity.class)
                .add(Restrictions.eq("text", "TEST_TYPE"));

        assertEquals(
                0L,
                (long) lookupDao.count(criteria).stream().reduce(0L, Long::sum)
        );

        TestEntity testEntity = TestEntity.builder()
                .externalId("testId2")
                .text("TEST_TYPE")
                .build();
        lookupDao.save(testEntity);

        testEntity.setExternalId("testId3");
        lookupDao.save(testEntity);

        assertEquals(
                2L,
                (long) lookupDao.count(criteria).stream().reduce(0L, Long::sum)
        );


        lookupDao.delete("testId2");
        assertEquals(
                1L,
                (long) lookupDao.count(criteria).stream().reduce(0L, Long::sum)
        );

    }
}<|MERGE_RESOLUTION|>--- conflicted
+++ resolved
@@ -100,19 +100,11 @@
         lookupDao = new LookupDao<>(sessionFactories, TestEntity.class, shardCalculator, shardingOptions,
                 shardInfoProvider, observer);
         phoneDao = new LookupDao<>(sessionFactories, Phone.class, shardCalculator, shardingOptions,
-<<<<<<< HEAD
-                                   shardInfoProvider, observer);
+                shardInfoProvider, observer);
         transactionDao = new RelationalDao<>(sessionFactories, Transaction.class, shardCalculator, shardingOptions,
-                                             shardInfoProvider, observer);
+                shardInfoProvider, observer);
         auditDao = new RelationalDao<>(sessionFactories, Audit.class, shardCalculator, shardingOptions,
-                                       shardInfoProvider, observer);
-=======
                 shardInfoProvider, observer);
-        transactionDao = new RelationalDao<>(sessionFactories, Transaction.class, shardCalculator,
-                shardInfoProvider, observer);
-        auditDao = new RelationalDao<>(sessionFactories, Audit.class, shardCalculator,
-                shardInfoProvider, observer);
->>>>>>> 927636bb
     }
 
     @AfterEach
