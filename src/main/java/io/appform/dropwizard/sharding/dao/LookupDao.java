--- conflicted
+++ resolved
@@ -624,26 +624,12 @@
                 .boxed()
                 .collect(Collectors.toMap(Function.identity(), shardId -> {
                     final LookupDaoPriv dao = daos.get(shardId);
-<<<<<<< HEAD
                     OpContext<List<T>> opContext = RunWithCriteria.<List<T>>builder()
                         .handler(dao::run).detachedCriteria(criteria).build();
-                    try {
-                        return transactionExecutor.execute(dao.sessionFactory,
-                                                           true, "run",
-                                                           opContext,
-                                                           shardId);
-                    }
-                    catch (Exception e) {
-                        throw new RuntimeException(e);
-                    }
-=======
                     return transactionExecutor.execute(dao.sessionFactory,
-                                                       true,
-                                                       dao::run,
-                                                       criteria,
-                                                       "run",
-                                                       shardId);
->>>>>>> 52f14cfd
+                        true, "run",
+                        opContext,
+                        shardId);
                 }));
         return translator.apply(output);
     }
