--- conflicted
+++ resolved
@@ -25,55 +25,33 @@
 import io.appform.dropwizard.sharding.execution.TransactionExecutionContext;
 import io.appform.dropwizard.sharding.execution.TransactionExecutor;
 import io.appform.dropwizard.sharding.observers.TransactionObserver;
-<<<<<<< HEAD
-import io.appform.dropwizard.sharding.scroll.FieldComparator;
 import io.appform.dropwizard.sharding.scroll.ScrollPointer;
 import io.appform.dropwizard.sharding.scroll.ScrollResult;
 import io.appform.dropwizard.sharding.scroll.ScrollResultItem;
 import io.appform.dropwizard.sharding.sharding.LookupKey;
-import io.appform.dropwizard.sharding.sharding.ShardManager;
-import io.appform.dropwizard.sharding.utils.InternalUtils;
-=======
-import io.appform.dropwizard.sharding.query.QuerySpec;
-import io.appform.dropwizard.sharding.sharding.LookupKey;
->>>>>>> a2048f14
 import io.appform.dropwizard.sharding.utils.ShardCalculator;
 import io.appform.dropwizard.sharding.utils.TransactionHandler;
 import io.dropwizard.hibernate.AbstractDAO;
 import lombok.Getter;
-import lombok.NonNull;
 import lombok.SneakyThrows;
 import lombok.extern.slf4j.Slf4j;
 import lombok.val;
 import org.apache.commons.lang3.ClassUtils;
 import org.apache.commons.lang3.reflect.FieldUtils;
-<<<<<<< HEAD
 import org.hibernate.Criteria;
 import org.hibernate.LockMode;
-=======
->>>>>>> a2048f14
 import org.hibernate.Session;
 import org.hibernate.SessionFactory;
 import org.hibernate.criterion.DetachedCriteria;
-import org.hibernate.criterion.Order;
 import org.hibernate.criterion.Projections;
 import org.hibernate.criterion.Restrictions;
 import org.hibernate.query.Query;
 
 import javax.persistence.LockModeType;
 import java.lang.reflect.Field;
-import java.util.Collection;
-import java.util.Comparator;
-import java.util.List;
-import java.util.Map;
-import java.util.Optional;
+import java.util.*;
 import java.util.concurrent.atomic.AtomicInteger;
-import java.util.function.BiConsumer;
-import java.util.function.BiFunction;
-import java.util.function.Function;
-import java.util.function.Predicate;
-import java.util.function.Supplier;
-import java.util.function.UnaryOperator;
+import java.util.function.*;
 import java.util.stream.Collectors;
 import java.util.stream.IntStream;
 
@@ -124,48 +102,22 @@
         }
 
         /**
-         * Retrieves an entity from the shard based on the provided lookup key. The entity is
-         * retrieved without any locking applied.
-         *
-         * @param lookupKey The unique lookup key identifying the entity.
-         * @return The retrieved entity, or null if the entity is not found.
+         * Get an element from the shard.
+         *
+         * @param lookupKey Id of the object
+         * @return Extracted element or null if not found.
          */
         T get(String lookupKey) {
-<<<<<<< HEAD
             return getLocked(lookupKey, x -> x, LockMode.READ);
         }
 
         T get(String lookupKey, UnaryOperator<Criteria> criteriaUpdater) {
             return getLocked(lookupKey, criteriaUpdater, LockMode.READ);
-=======
-            return getLocked(lookupKey, LockModeType.NONE);
->>>>>>> a2048f14
-        }
-
-        /**
-         * Retrieves an entity from the shard with a pessimistic write lock applied. This method
-         * is typically used for write operations that require exclusive access to the entity.
-         *
-         * @param lookupKey The unique lookup key identifying the entity.
-         * @return The retrieved entity, or null if the entity is not found.
-         */
-        T getLockedForWrite(String lookupKey) {
-<<<<<<< HEAD
-            return getLockedForWrite(lookupKey, x -> x);
-        }
-
-        T getLockedForWrite(String lookupKey, UnaryOperator<Criteria> criteriaUpdater) {
-            return getLocked(lookupKey, criteriaUpdater, LockMode.UPGRADE_NOWAIT);
-=======
-            return getLocked(lookupKey, LockModeType.PESSIMISTIC_WRITE);
->>>>>>> a2048f14
-        }
-
-        /**
-         * Retrieves an entity from the shard with the specified lock mode applied. The entity is
-         * locked with the specified lock mode to control concurrent access.
-         *
-<<<<<<< HEAD
+        }
+
+        /**
+         * Get an element from the shard.
+         *
          * @param lookupKey       Id of the object
          * @param criteriaUpdater
          * @return Extracted element or null if not found.
@@ -176,11 +128,24 @@
                                                               .add(Restrictions.eq(keyField.getName(), lookupKey))
                                                               .setLockMode(lockMode));
             return uniqueResult(criteria);
-=======
+        }
+
+        /**
+         * Retrieves an entity from the shard with a pessimistic write lock applied. This method
+         * is typically used for write operations that require exclusive access to the entity.
+         *
          * @param lookupKey The unique lookup key identifying the entity.
-         * @param lockMode  The type of lock to be applied (e.g., NONE, PESSIMISTIC_WRITE).
          * @return The retrieved entity, or null if the entity is not found.
-         * @throws org.hibernate.NonUniqueResultException if database returns more than 1 rows for {@code lookupKey}
+         */
+        T getLockedForWrite(String lookupKey) {
+            return getLocked(lookupKey, LockModeType.PESSIMISTIC_WRITE);
+        }
+
+        /**
+         * Get an element from the shard.
+         *
+         * @param lookupKey Id of the object
+         * @return Extracted element or null if not found.
          */
         T getLocked(String lookupKey, LockModeType lockMode) {
             val session = currentSession();
@@ -189,7 +154,6 @@
             val root = criteria.from(entityClass);
             criteria.where(equalityFilter(builder, root, keyField.getName(), lookupKey));
             return uniqueResult(session.createQuery(criteria).setLockMode(lockMode));
->>>>>>> a2048f14
         }
 
         /**
@@ -227,7 +191,6 @@
         }
 
         /**
-<<<<<<< HEAD
          * Run a query inside this shard and return the matching list.
          *
          * @param criteria selection criteria to be applied.
@@ -250,7 +213,7 @@
             return list(executableCriteria);
         }
 
-=======
+        /**
          * Runs a query inside the shard based on the provided {@code QuerySpec} and returns a
          * list of matching entities.
          *
@@ -273,7 +236,6 @@
          * @param criteria The selection criteria to be applied for counting.
          * @return The number of matching entities.
          */
->>>>>>> a2048f14
         long count(DetachedCriteria criteria) {
             return (long) criteria.getExecutableCriteria(currentSession())
                     .setProjection(Projections.rowCount())
@@ -289,11 +251,7 @@
          * not exist.
          */
         boolean delete(String id) {
-<<<<<<< HEAD
-            return Optional.ofNullable(getLocked(id, x -> x, LockMode.UPGRADE_NOWAIT))
-=======
-            return Optional.ofNullable(getLocked(id, LockModeType.PESSIMISTIC_WRITE))
->>>>>>> a2048f14
+            return Optional.ofNullable(getLocked(id, LockMode.UPGRADE_NOWAIT))
                     .map(object -> {
                         currentSession().delete(object);
                         return true;
@@ -382,7 +340,7 @@
             }
         }
         Preconditions.checkArgument(ClassUtils.isAssignable(keyField.getType(), String.class),
-                                    "Key field must be a string");
+                "Key field must be a string");
     }
 
     /**
@@ -617,11 +575,20 @@
                                    entityClass, shardInfoProvider, observer);
     }
 
-<<<<<<< HEAD
     public ReadOnlyContext<T> readOnlyExecutor(String id) {
         return readOnlyExecutor(id, x -> x);
     }
 
+    /**
+     * Creates and returns a read-only context for executing read operations on an entity with the specified ID.
+     *
+     * <p>This method calculates the shard ID based on the provided entity ID, retrieves the LookupDaoPriv
+     * for the corresponding shard, and creates a read-only context for executing read operations on the entity.
+     * It does not perform entity population during read operations.
+     *
+     * @param id The ID of the entity for which the read-only context is created.
+     * @return A new ReadOnlyContext for executing read operations on the specified entity.
+     */
     public ReadOnlyContext<T> readOnlyExecutor(String id, UnaryOperator<Criteria> criteriaUpdater) {
         int shardId = shardCalculator.shardId(id);
         LookupDaoPriv dao = daos.get(shardId);
@@ -637,6 +604,19 @@
     public ReadOnlyContext<T> readOnlyExecutor(String id, Supplier<Boolean> entityPopulator) {
         return readOnlyExecutor(id, x -> x, entityPopulator);
     }
+
+    /**
+     * Creates and returns a read-only context for executing read operations on an entity with the specified ID,
+     * optionally allowing entity population.
+     *
+     * <p>This method calculates the shard ID based on the provided entity ID, retrieves the LookupDaoPriv
+     * for the corresponding shard, and creates a read-only context for executing read operations on the entity.
+     * If the ID does not exist in database, entityPopulator is used to populate the entity
+     *
+     * @param id              The ID of the entity for which the read-only context is created.
+     * @param entityPopulator A supplier that determines whether entity population should be performed.
+     * @return A new ReadOnlyContext for executing read operations on the specified entity.
+     */
 
     public ReadOnlyContext<T> readOnlyExecutor(
             String id,
@@ -651,54 +631,6 @@
                                      id,
                                      shardingOptions.isSkipReadOnlyTransaction(),
                                      shardInfoProvider, entityClass, observer);
-=======
-    /**
-     * Creates and returns a read-only context for executing read operations on an entity with the specified ID.
-     *
-     * <p>This method calculates the shard ID based on the provided entity ID, retrieves the LookupDaoPriv
-     * for the corresponding shard, and creates a read-only context for executing read operations on the entity.
-     * It does not perform entity population during read operations.
-     *
-     * @param id The ID of the entity for which the read-only context is created.
-     * @return A new ReadOnlyContext for executing read operations on the specified entity.
-     */
-    public ReadOnlyContext<T> readOnlyExecutor(final String id) {
-        int shardId = shardCalculator.shardId(id);
-        LookupDaoPriv dao = daos.get(shardId);
-        return new ReadOnlyContext<>(shardId,
-                dao.sessionFactory,
-                key -> dao.getLocked(key, LockModeType.NONE),
-                null,
-                id,
-                shardingOptions.isSkipReadOnlyTransaction(),
-                shardInfoProvider, entityClass, observer);
-    }
-
-
-    /**
-     * Creates and returns a read-only context for executing read operations on an entity with the specified ID,
-     * optionally allowing entity population.
-     *
-     * <p>This method calculates the shard ID based on the provided entity ID, retrieves the LookupDaoPriv
-     * for the corresponding shard, and creates a read-only context for executing read operations on the entity.
-     * If the ID does not exist in database, entityPopulator is used to populate the entity
-     *
-     * @param id              The ID of the entity for which the read-only context is created.
-     * @param entityPopulator A supplier that determines whether entity population should be performed.
-     * @return A new ReadOnlyContext for executing read operations on the specified entity.
-     */
-    public ReadOnlyContext<T> readOnlyExecutor(final String id,
-                                               final Supplier<Boolean> entityPopulator) {
-        int shardId = shardCalculator.shardId(id);
-        LookupDaoPriv dao = daos.get(shardId);
-        return new ReadOnlyContext<>(shardId,
-                dao.sessionFactory,
-                key -> dao.getLocked(key, LockModeType.NONE),
-                entityPopulator,
-                id,
-                shardingOptions.isSkipReadOnlyTransaction(),
-                shardInfoProvider, entityClass, observer);
->>>>>>> a2048f14
     }
 
 
@@ -727,18 +659,14 @@
                                    entityClass, shardInfoProvider, observer);
     }
 
-
-    /**
-<<<<<<< HEAD
+    /**
      * Queries using the specified criteria across all shards and returns the result.
      * <b>Note:</b> This method runs the query serially, and it's usage is not recommended.
+     * Performs a scatter-gather operation by executing a query on all database shards
+     * and collecting the results into a list of entities.
      *
      * @param criteria The select criteria
      * @return List of elements or empty if none match
-=======
-     * Performs a scatter-gather operation by executing a query on all database shards
-     * and collecting the results into a list of entities.
-     *
      * <p>This method executes the provided query criteria on all available database shards in serial,
      * retrieving entities that match the criteria from each shard. The results are then collected
      * into a single list of entities, effectively performing a scatter-gather operation
@@ -746,7 +674,6 @@
      * @param criteria The DetachedCriteria object representing the query criteria to be executed
      *                 on all database shards.
      * @return A list of entities obtained by executing the query criteria on all available shards.
->>>>>>> a2048f14
      */
     public List<T> scatterGather(DetachedCriteria criteria) {
         return IntStream.range(0, daos.size())
@@ -767,85 +694,6 @@
     }
 
     /**
-<<<<<<< HEAD
-     * Provides a scroll api for records across shards. This api will scroll down in ascending order of the
-     * 'sortFieldName' field. Newly added records can be polled by passing the pointer repeatedly. If nothing new is
-     * available, it will return an empty set of results.
-     * If the passed pointer is null, it will return the first pageSize records with a pointer to be passed to get the
-     * next pageSize set of records.
-     * <p>
-     * NOTES:
-     * - Do not modify the criteria between subsequent calls
-     * - It is important to provide a sort field that is perpetually increasing
-     * - Pointer returned can be used to _only_ scroll down
-     *
-     * @param inCriteria    The core criteria for the query
-     * @param inPointer     Existing {@link ScrollPointer}, should be null at start of a scroll session
-     * @param pageSize      Count of records per shard
-     * @param sortFieldName Field to sort by. For correct sorting, the field needs to be an ever-increasing one
-     * @return A {@link ScrollResult} object that contains a {@link ScrollPointer} and a list of results with
-     * max N * pageSize elements
-     */
-    public ScrollResult<T> scrollDown(
-            final DetachedCriteria inCriteria,
-            final ScrollPointer inPointer,
-            final int pageSize,
-            @NonNull final String sortFieldName) {
-        log.debug("SCROLL POINTER: {}", inPointer);
-        val pointer = inPointer == null ? new ScrollPointer(ScrollPointer.Direction.DOWN) : inPointer;
-        Preconditions.checkArgument(pointer.getDirection().equals(ScrollPointer.Direction.DOWN),
-                                    "A down scroll pointer needs to be passed to this method");
-        return scrollImpl(inCriteria,
-                          pointer,
-                          pageSize,
-                          criteria -> criteria.addOrder(Order.asc(sortFieldName)),
-                          new FieldComparator<T>(FieldUtils.getField(this.entityClass, sortFieldName, true))
-                                  .thenComparing(ScrollResultItem::getShardIdx),
-                          "scrollDown");
-    }
-
-    /**
-     * Provides a scroll api for records across shards. This api will scroll up in descending order of the
-     * 'sortFieldName' field.
-     * As this api goes back in order, newly added records will not be available in the scroll.
-     * If the passed pointer is null, it will return the last pageSize records with a pointer to be passed to get the
-     * previous pageSize set of records.
-     * <p>
-     * NOTES:
-     * - Do not modify the criteria between subsequent calls
-     * - It is important to provide a sort field that is perpetually increasing
-     * - Pointer returned can be used to _only_ scroll up
-     *
-     * @param inCriteria    The core criteria for the query
-     * @param inPointer     Existing {@link ScrollPointer}, should be null at start of a scroll session
-     * @param pageSize      Count of records per shard
-     * @param sortFieldName Field to sort by. For correct sorting, the field needs to be an ever-increasing one
-     * @return A {@link ScrollResult} object that contains a {@link ScrollPointer} and a list of results with
-     * max N * pageSize elements
-     */
-    @SneakyThrows
-    public ScrollResult<T> scrollUp(
-            final DetachedCriteria inCriteria,
-            final ScrollPointer inPointer,
-            final int pageSize,
-            @NonNull final String sortFieldName) {
-        val pointer = null == inPointer ? new ScrollPointer(ScrollPointer.Direction.UP) : inPointer;
-        Preconditions.checkArgument(pointer.getDirection().equals(ScrollPointer.Direction.UP),
-                                    "An up scroll pointer needs to be passed to this method");
-        return scrollImpl(inCriteria,
-                          pointer,
-                          pageSize,
-                          criteria -> criteria.addOrder(Order.desc(sortFieldName)),
-                          new FieldComparator<T>(FieldUtils.getField(this.entityClass, sortFieldName, true))
-                                  .reversed()
-                                  .thenComparing(ScrollResultItem::getShardIdx),
-                          "scrollUp");
-    }
-
-    /**
-     * Queries using the specified criteria across all shards and returns the counts of rows satisfying the criteria.
-     * <b>Note:</b> This method runs the query serially
-=======
      * Performs a scatter-gather operation by executing a query on all database shards
      * and collecting the results into a list of entities.
      *
@@ -873,7 +721,6 @@
 
     /**
      * Counts the number of entities that match the specified criteria on each database shard.
->>>>>>> a2048f14
      *
      * <p>This method executes a count operation on all available database shards serially,
      * counting the entities that satisfy the provided criteria on each shard. The results are then
@@ -904,7 +751,6 @@
     }
 
     /**
-<<<<<<< HEAD
      * Run arbitrary read-only queries on all shards and return results.
      *
      * @param criteria The detached criteria. Typically, a grouping or counting query
@@ -940,15 +786,11 @@
     }
 
     /**
-     * Queries across various shards and returns the results.
-     * <b>Note:</b> This method runs the query serially and is efficient over scatterGather and serial get of all key
-=======
      * Retrieves a list of entities associated with the specified keys from the database.
      *
      * <p>This method groups the provided keys by their corresponding database shards,
      * and then retrieves entities that match these keys from each shard serially.
      * The results are combined into a single list of entities and returned.
->>>>>>> a2048f14
      *
      * @param keys A list of keys for which entities should be retrieved from the database.
      * @return A list of entities obtained by querying the database for the specified keys.
@@ -994,7 +836,6 @@
         return transactionExecutor.execute(dao.sessionFactory, true, handler, true, "runInSession", shardId);
     }
 
-<<<<<<< HEAD
     public <U, V> V runInSession(
             BiFunction<Integer, Session, U> sessionHandler,
             Function<Map<Integer, U>, V> translator) {
@@ -1017,7 +858,6 @@
         return translator.apply(output);
     }
 
-=======
     /**
      * Deletes an entity with the specified ID from the database.
      *
@@ -1029,7 +869,6 @@
      * @return True if the entity was successfully deleted, false otherwise.
      * @throws java.lang.RuntimeException If an error occurs during the delete operation or transaction management.
      */
->>>>>>> a2048f14
     public boolean delete(String id) {
         int shardId = shardCalculator.shardId(id);
         return transactionExecutor.execute(daos.get(shardId).sessionFactory,
