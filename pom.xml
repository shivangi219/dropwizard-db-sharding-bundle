--- conflicted
+++ resolved
@@ -6,11 +6,7 @@
 
     <groupId>io.appform.dropwizard.sharding</groupId>
     <artifactId>db-sharding-bundle</artifactId>
-<<<<<<< HEAD
-    <version>2.1.10-6-RISHABH-SNAPSHOT</version>
-=======
-    <version>2.1.10-7</version>
->>>>>>> bff635f4
+    <version>2.1.10-7-RISHABH-SNAPSHOT</version>
     <name>Dropwizard Database Sharding Bundle</name>
     <url>https://github.com/santanusinha/dropwizard-db-sharding-bundle</url>
     <description>Application layer database sharding over SQL dbs</description>
